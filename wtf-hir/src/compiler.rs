--- conflicted
+++ resolved
@@ -587,7 +587,6 @@
                 for id in inner_body.ids {
                     body.push(id);
                 }
-<<<<<<< HEAD
                 let none = body.push(fun.create_expr(Expression::none()));
                 body.finish(none)
             };
@@ -603,70 +602,6 @@
                 body.finish(never)
             };
             body.push(fun.create_expr(Expression::if_(condition, then, else_, Type::None)));
-=======
-            }
-            ast::Statement::MatchStatement(_) => todo!(),
-            ast::Statement::WhileStatement(while_statement) => {
-                let mut inner_body = Block::new();
-                self.compile_expression(&while_statement.condition, &mut inner_body);
-                let totally_inner_body = self.compile_block(&while_statement.body);
-                self.push(
-                    Instruction::If {
-                        then: totally_inner_body,
-                        else_: Block {
-                            instructions: vec![Instruction::Void, Instruction::Break],
-                            ty: Type::Never,
-                        },
-                    },
-                    &mut inner_body,
-                );
-                self.push(Instruction::Loop(inner_body), block)
-            }
-            ast::Statement::ForStatement(for_statement) => {
-                let mut inner_body = Block::new();
-                self.compile_expression(
-                    &Expression::FunctionCall {
-                        function: Expression::Identifier("next".into()).into(),
-                        arguments: vec![for_statement.iterable.clone()],
-                    },
-                    &mut inner_body,
-                );
-                self.push(
-                    Instruction::Store(LocalId(todo!("create local for for loop"))),
-                    &mut inner_body,
-                );
-                // TODO: check if next is not none and unwrap it in then branch
-                let totally_inner_body = self.compile_block(&for_statement.body);
-                self.push(
-                    Instruction::If {
-                        then: totally_inner_body,
-                        else_: Block {
-                            instructions: vec![Instruction::Void, Instruction::Break],
-                            ty: Type::Never,
-                        },
-                    },
-                    &mut inner_body,
-                );
-                self.push(Instruction::Loop(inner_body), block)
-            }
-            ast::Statement::Assertion(assert_statement) => {
-                self.compile_expression(&assert_statement.condition, block);
-                self.push(
-                    Instruction::If {
-                        then: Block {
-                            ty: Type::Void,
-                            instructions: vec![],
-                        },
-                        else_: Block {
-                            instructions: vec![Instruction::Unreachable],
-                            ty: Type::Never,
-                        },
-                    },
-                    block,
-                );
-            }
-            ast::Statement::EmptyLine => {}
->>>>>>> f22bdbad
         }
     }
 }
@@ -873,7 +808,6 @@
                 for item in &compiled_items[1..] {
                     ty = unify(&ty, &fun.get(*item).ty);
                 }
-<<<<<<< HEAD
                 ty
             };
             body.push(fun.create_expr(Expression::list(
@@ -881,7 +815,6 @@
                 Type::List(Box::new(item_ty)),
             )))
         }
-=======
             }
             _ => panic!("You can only call names."),
         };
@@ -928,6 +861,5 @@
 
         // TODO: Avoid cloning
         self.push_fn(&ident, &[left.clone(), right.clone()], block)
->>>>>>> f22bdbad
     }
 }