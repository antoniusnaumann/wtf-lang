[workspace.package]
authors = ["Antonius Naumann"]
edition = "2021"
version = "0.0.0"
license = "MIT"

[workspace.dependencies]

# Uncomment this for a top level executable
# [package]
# name = "wtf-lang"
# description = "WebAssembly Types & Functions"

# authors.workspace = true
# edition.workspace = true
# version.workspace = true
# license.workspace = true

[workspace]
resolver = "2"
members = [
<<<<<<< HEAD
  "wtf-ast",
  "wtf-parser",
  "wtf-hir",
=======
  "wtf-ast", "wtf-encode",
  "wtf-parser", 
  "wtf-wasm"
>>>>>>> 67d47ce8
]<|MERGE_RESOLUTION|>--- conflicted
+++ resolved
@@ -19,13 +19,9 @@
 [workspace]
 resolver = "2"
 members = [
-<<<<<<< HEAD
   "wtf-ast",
+  "wtf-encode",
   "wtf-parser",
   "wtf-hir",
-=======
-  "wtf-ast", "wtf-encode",
-  "wtf-parser", 
   "wtf-wasm"
->>>>>>> 67d47ce8
 ]